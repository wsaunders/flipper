$LOAD_PATH.unshift(File.expand_path('../../lib', __FILE__))

require 'pp'
require 'pathname'
FlipperRoot = Pathname(__FILE__).dirname.join('..').expand_path

require 'rubygems'
require 'bundler'

Bundler.setup(:default)

require 'webmock/rspec'
WebMock.disable_net_connect!(allow_localhost: true)

require 'flipper'
require 'flipper-ui'
require 'flipper-api'

Dir[FlipperRoot.join('spec/support/**/*.rb')].each { |f| require f }

RSpec.configure do |config|
  config.before(:example) do
    Flipper.unregister_groups
  end

  config.disable_monkey_patching!

  config.filter_run focus: true
  config.run_all_when_everything_filtered = true
end

RSpec.shared_examples_for 'a percentage' do
  it 'initializes with value' do
    percentage = described_class.new(12)
    expect(percentage).to be_instance_of(described_class)
  end

  it 'converts string values to integers when initializing' do
    percentage = described_class.new('15')
    expect(percentage.value).to eq(15)
  end

  it 'has a value' do
    percentage = described_class.new(19)
    expect(percentage.value).to eq(19)
  end

  it 'raises exception for value higher than 100' do
    expect do
      described_class.new(101)
    end.to raise_error(ArgumentError,
                       'value must be a positive number less than or equal to 100, but was 101')
  end

  it 'raises exception for negative value' do
    expect do
      described_class.new(-1)
    end.to raise_error(ArgumentError,
                       'value must be a positive number less than or equal to 100, but was -1')
  end
end

RSpec.shared_examples_for 'a DSL feature' do
  it 'returns instance of feature' do
    expect(feature).to be_instance_of(Flipper::Feature)
  end

  it 'sets name' do
    expect(feature.name).to eq(:stats)
  end

<<<<<<< HEAD
  it "sets storage" do
    expect(feature.storage).to eq(dsl.storage)
=======
  it 'sets adapter' do
    expect(feature.adapter.name).to eq(dsl.adapter.name)
>>>>>>> 3a859321
  end

  it 'sets instrumenter' do
    expect(feature.instrumenter).to eq(dsl.instrumenter)
  end

  it 'memoizes the feature' do
    expect(dsl.send(method_name, :stats)).to equal(feature)
  end

  it 'raises argument error if not string or symbol' do
    expect do
      dsl.send(method_name, Object.new)
    end.to raise_error(ArgumentError, /must be a String or Symbol/)
  end
end

RSpec.shared_examples_for 'a DSL boolean method' do
  it 'returns boolean with value set' do
    result = subject.send(method_name, true)
    expect(result).to be_instance_of(Flipper::Types::Boolean)
    expect(result.value).to be(true)

    result = subject.send(method_name, false)
    expect(result).to be_instance_of(Flipper::Types::Boolean)
    expect(result.value).to be(false)
  end
end<|MERGE_RESOLUTION|>--- conflicted
+++ resolved
@@ -69,13 +69,8 @@
     expect(feature.name).to eq(:stats)
   end
 
-<<<<<<< HEAD
   it "sets storage" do
     expect(feature.storage).to eq(dsl.storage)
-=======
-  it 'sets adapter' do
-    expect(feature.adapter.name).to eq(dsl.adapter.name)
->>>>>>> 3a859321
   end
 
   it 'sets instrumenter' do

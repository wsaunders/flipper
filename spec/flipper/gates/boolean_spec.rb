require 'helper'

RSpec.describe Flipper::Gates::Boolean do
  let(:feature_name) { :search }

  subject {
    described_class.new
  }

  def context(bool)
    Flipper::GateContext.new(
      gates: [],
      values: Flipper::GateValues.new({boolean: bool}),
      feature_name: feature_name
    )
  end

  describe "#enabled?" do
    context "for true value" do
      it "returns true" do
        expect(subject.enabled?(true)).to eq(true)
      end
    end

    context "for false value" do
      it "returns false" do
        expect(subject.enabled?(false)).to eq(false)
      end
    end
  end

  describe "#open?" do
    context "for true value" do
      it "returns true" do
<<<<<<< HEAD
        subject.open?(Object.new, context(true)).should eq(true)
=======
        expect(subject.open?(Object.new, true, feature_name: feature_name)).to eq(true)
>>>>>>> 7bde3e56
      end
    end

    context "for false value" do
      it "returns false" do
<<<<<<< HEAD
        subject.open?(Object.new, context(false)).should eq(false)
=======
        expect(subject.open?(Object.new, false, feature_name: feature_name)).to eq(false)
>>>>>>> 7bde3e56
      end
    end
  end

  describe "#protects?" do
    it "returns true for boolean type" do
      expect(subject.protects?(Flipper::Types::Boolean.new(true))).to be(true)
    end

    it "returns true for true" do
      expect(subject.protects?(true)).to be(true)
    end

    it "returns true for false" do
      expect(subject.protects?(false)).to be(true)
    end
  end

  describe "#wrap" do
    it "returns boolean type for boolean type" do
      expect(subject.wrap(Flipper::Types::Boolean.new(true))).to be_instance_of(Flipper::Types::Boolean)
    end

    it "returns boolean type for true" do
      expect(subject.wrap(true)).to be_instance_of(Flipper::Types::Boolean)
      expect(subject.wrap(true).value).to be(true)
    end

    it "returns boolean type for true" do
      expect(subject.wrap(false)).to be_instance_of(Flipper::Types::Boolean)
      expect(subject.wrap(false).value).to be(false)
    end
  end
end<|MERGE_RESOLUTION|>--- conflicted
+++ resolved
@@ -32,21 +32,13 @@
   describe "#open?" do
     context "for true value" do
       it "returns true" do
-<<<<<<< HEAD
-        subject.open?(Object.new, context(true)).should eq(true)
-=======
-        expect(subject.open?(Object.new, true, feature_name: feature_name)).to eq(true)
->>>>>>> 7bde3e56
+        expect(subject.open?(Object.new, context(true))).to be(true)
       end
     end
 
     context "for false value" do
       it "returns false" do
-<<<<<<< HEAD
-        subject.open?(Object.new, context(false)).should eq(false)
-=======
-        expect(subject.open?(Object.new, false, feature_name: feature_name)).to eq(false)
->>>>>>> 7bde3e56
+        expect(subject.open?(Object.new, context(false))).to be(false)
       end
     end
   end

--- conflicted
+++ resolved
@@ -1,12 +1,7 @@
 class CreateFlipperTablesSequel < Sequel::Migration
   def up
-<<<<<<< HEAD
     create_table :flipper_features do |_t|
-      String :key, null: false
-=======
-    create_table :flipper_features do |t|
       String :key, primary_key: true, null: false
->>>>>>> bb141208
       DateTime :created_at, null: false
       DateTime :updated_at, null: false
     end

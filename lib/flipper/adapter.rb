module Flipper
  # Adding a module include so we have some hooks for stuff down the road
  module Adapter
<<<<<<< HEAD
    # adding a module include so we have some hooks for stuff down the road

    V1 = "1".freeze
    V2 = "2".freeze

    def version
      V1
=======
    # Public: Get multiple features in one call. Defaults to one get per
    # feature. Feel free to override per adapter to make this more efficient and
    # reduce network calls.
    def get_multi(features)
      result = {}
      features.each do |feature|
        result[feature.key] = get(feature)
      end
      result
    end

    def default_config
      {
        boolean: nil,
        groups: Set.new,
        actors: Set.new,
        percentage_of_actors: nil,
        percentage_of_time: nil,
      }
>>>>>>> 3a859321
    end
  end
end<|MERGE_RESOLUTION|>--- conflicted
+++ resolved
@@ -1,15 +1,13 @@
 module Flipper
   # Adding a module include so we have some hooks for stuff down the road
   module Adapter
-<<<<<<< HEAD
-    # adding a module include so we have some hooks for stuff down the road
-
     V1 = "1".freeze
     V2 = "2".freeze
 
     def version
       V1
-=======
+    end
+
     # Public: Get multiple features in one call. Defaults to one get per
     # feature. Feel free to override per adapter to make this more efficient and
     # reduce network calls.
@@ -29,7 +27,6 @@
         percentage_of_actors: nil,
         percentage_of_time: nil,
       }
->>>>>>> 3a859321
     end
   end
 end
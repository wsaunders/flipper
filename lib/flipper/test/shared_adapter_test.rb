module Flipper
  module Test
    module SharedAdapterTests
      def setup
        super
        @flipper = Flipper.new(@adapter)
        @actor_class = Struct.new(:flipper_id)
        @feature = @flipper[:stats]
        @boolean_gate = @feature.gate(:boolean)
        @group_gate = @feature.gate(:group)
        @actor_gate = @feature.gate(:actor)
        @actors_gate =  @feature.gate(:percentage_of_actors)
        @time_gate =  @feature.gate(:percentage_of_time)

        Flipper.register(:admins) do |actor|
          actor.respond_to?(:admin?) && actor.admin?
        end

        Flipper.register(:early_access) { |actor|
          actor.respond_to?(:early_access?) && actor.early_access?
        }
      end

      def teardown
        super
        Flipper.unregister_groups
      end

      def test_has_name_that_is_a_symbol
        refute_empty  @adapter.name
        assert_kind_of Symbol, @adapter.name
      end

      def test_has_included_the_flipper_adapter_module
        assert_includes  @adapter.class.ancestors, Flipper::Adapter
      end

      def test_returns_correct_default_values_for_gates_if_none_are_enabled
        expected = {
          :boolean => nil,
          :groups => Set.new,
          :actors => Set.new,
          :percentage_of_actors => nil,
          :percentage_of_time => nil,
        }
        assert_equal expected, @adapter.get(@feature)
      end

      def test_can_enable_disable_and_get_value_for_boolean_gate
        assert_equal true, @adapter.enable(@feature, @boolean_gate, @flipper.boolean)
        assert_equal 'true', @adapter.get(@feature)[:boolean]
        assert_equal true, @adapter.disable(@feature, @boolean_gate, @flipper.boolean(false))
        assert_equal nil, @adapter.get(@feature)[:boolean]
      end

      def test_fully_disables_all_enabled_things_when_boolean_gate_disabled
        actor_22 = @actor_class.new('22')
        assert_equal true, @adapter.enable(@feature, @boolean_gate, @flipper.boolean)
        assert_equal true, @adapter.enable(@feature, @group_gate, @flipper.group(:admins))
        assert_equal true, @adapter.enable(@feature, @actor_gate, @flipper.actor(actor_22))
        assert_equal true, @adapter.enable(@feature, @actors_gate, @flipper.actors(25))
        assert_equal true, @adapter.enable(@feature, @time_gate, @flipper.time(45))
        assert_equal true, @adapter.disable(@feature, @boolean_gate, @flipper.boolean(false))
        expected = {
          :boolean => nil,
          :groups => Set.new,
          :actors => Set.new,
          :percentage_of_actors => nil,
          :percentage_of_time => nil,
        }
        assert_equal expected, @adapter.get(@feature)
      end

      def test_can_enable_disable_get_value_for_group_gate
        assert_equal true, @adapter.enable(@feature, @group_gate, @flipper.group(:admins))
        assert_equal true, @adapter.enable(@feature, @group_gate, @flipper.group(:early_access))

        result = @adapter.get(@feature)
        assert_equal Set['admins', 'early_access'], result[:groups]

        assert_equal true, @adapter.disable(@feature, @group_gate, @flipper.group(:early_access))
        result = @adapter.get(@feature)
        assert_equal Set['admins'], result[:groups]

        assert_equal true, @adapter.disable(@feature, @group_gate, @flipper.group(:admins))
        result = @adapter.get(@feature)
        assert_equal Set.new, result[:groups]
      end

      def test_can_enable_disable_and_get_value_for_an_actor_gate
        actor_22 = @actor_class.new('22')
        actor_asdf = @actor_class.new('asdf')

        assert_equal true, @adapter.enable(@feature, @actor_gate, @flipper.actor(actor_22))
        assert_equal true, @adapter.enable(@feature, @actor_gate, @flipper.actor(actor_asdf))

        result = @adapter.get(@feature)
        assert_equal Set['22', 'asdf'], result[:actors]

        assert true, @adapter.disable(@feature, @actor_gate, @flipper.actor(actor_22))
        result = @adapter.get(@feature)
        assert_equal Set['asdf'], result[:actors]

        assert_equal true, @adapter.disable(@feature, @actor_gate, @flipper.actor(actor_asdf))
        result = @adapter.get(@feature)
        assert_equal Set.new, result[:actors]
      end

      def test_can_enable_disable_get_value_for_percentage_of_actors_gate
        assert_equal true, @adapter.enable(@feature, @actors_gate, @flipper.actors(15))
        result = @adapter.get(@feature)
        assert_equal '15', result[:percentage_of_actors]

        assert_equal true, @adapter.disable(@feature, @actors_gate, @flipper.actors(0))
        result = @adapter.get(@feature)
        assert_equal '0', result[:percentage_of_actors]
      end

      def test_can_enable_percentage_of_actors_gate_many_times_and_consistently_return_values
        (1..100).each do |percentage|
          assert_equal true, @adapter.enable(@feature, @actors_gate, @flipper.actors(percentage))
          result = @adapter.get(@feature)
          assert_equal percentage.to_s, result[:percentage_of_actors]
        end
      end

      def test_can_disable_percentage_of_actors_gate_many_times_and_consistently_return_values
        (1..100).each do |percentage|
          assert_equal true, @adapter.disable(@feature, @actors_gate, @flipper.actors(percentage))
          result = @adapter.get(@feature)
          assert_equal percentage.to_s, result[:percentage_of_actors]
        end
      end

      def test_can_enable_disable_and_get_value_for_percentage_of_time_gate
        assert_equal true, @adapter.enable(@feature, @time_gate, @flipper.time(10))
        result = @adapter.get(@feature)
        assert_equal '10', result[:percentage_of_time]

        assert_equal true, @adapter.disable(@feature, @time_gate, @flipper.time(0))
        result = @adapter.get(@feature)
        assert_equal '0', result[:percentage_of_time]
      end

      def test_can_enable_percentage_of_time_gate_many_times_and_consistently_return_values
        (1..100).each do |percentage|
          assert_equal true, @adapter.enable(@feature, @time_gate, @flipper.time(percentage))
          result = @adapter.get(@feature)
          assert_equal percentage.to_s, result[:percentage_of_time]
        end
      end

      def test_can_disable_percentage_of_time_gate_many_times_and_consistently_return_values
        (1..100).each do |percentage|
          assert_equal true, @adapter.disable(@feature, @time_gate, @flipper.time(percentage))
          result = @adapter.get(@feature)
          assert_equal percentage.to_s, result[:percentage_of_time]
        end
      end

      def test_converts_boolean_value_to_a_string
        assert_equal true, @adapter.enable(@feature, @boolean_gate, @flipper.boolean)
        result = @adapter.get(@feature)
        assert_equal 'true', result[:boolean]
      end

      def test_converts_the_actor_value_to_a_string
        assert_equal true, @adapter.enable(@feature, @actor_gate, @flipper.actor(@actor_class.new(22)))
        result = @adapter.get(@feature)
        assert_equal Set['22'], result[:actors]
      end

      def test_converts_group_value_to_a_string
        assert_equal  true, @adapter.enable(@feature, @group_gate, @flipper.group(:admins))
        result = @adapter.get(@feature)
        assert_equal Set['admins'], result[:groups]
      end

      def test_converts_percentage_of_time_integer_value_to_a_string
        assert_equal true, @adapter.enable(@feature, @time_gate, @flipper.time(10))
        result = @adapter.get(@feature)
        assert_equal '10', result[:percentage_of_time]
      end

      def test_converts_percentage_of_actors_integer_value_to_a_string
        assert_equal true, @adapter.enable(@feature, @actors_gate, @flipper.actors(10))
        result = @adapter.get(@feature)
        assert_equal '10', result[:percentage_of_actors]
      end

      def test_can_add_remove_and_list_known_features
        assert_equal Set.new, @adapter.features

        assert_equal true, @adapter.add(@flipper[:stats])
        assert_equal Set['stats'], @adapter.features

        assert_equal true, @adapter.add(@flipper[:search])
        assert_equal Set['stats', 'search'], @adapter.features

        assert_equal true, @adapter.remove(@flipper[:stats])
        assert_equal Set['search'], @adapter.features

        assert_equal true, @adapter.remove(@flipper[:search])
        assert_equal Set.new, @adapter.features
      end

      def test_clears_all_the_gate_values_for_the_feature_on_remove
        actor_22 = @actor_class.new('22')
        assert_equal true, @adapter.enable(@feature, @boolean_gate, @flipper.boolean)
        assert_equal true, @adapter.enable(@feature, @group_gate, @flipper.group(:admins))
        assert_equal true, @adapter.enable(@feature, @actor_gate, @flipper.actor(actor_22))
        assert_equal true, @adapter.enable(@feature, @actors_gate, @flipper.actors(25))
        assert_equal true, @adapter.enable(@feature, @time_gate, @flipper.time(45))

        assert_equal true, @adapter.remove(@feature)

        assert_equal @adapter.get(@feature), {
          :boolean => nil,
          :groups => Set.new,
          :actors => Set.new,
          :percentage_of_actors => nil,
          :percentage_of_time => nil,
        }
      end

      def test_can_clear_all_the_gate_values_for_a_feature
        actor_22 = @actor_class.new('22')
        @adapter.add(@feature)
        assert_includes @adapter.features, @feature.key

        assert_equal true, @adapter.enable(@feature, @boolean_gate, @flipper.boolean)
        assert_equal true, @adapter.enable(@feature, @group_gate, @flipper.group(:admins))
        assert_equal true, @adapter.enable(@feature, @actor_gate, @flipper.actor(actor_22))
        assert_equal true, @adapter.enable(@feature, @actors_gate, @flipper.actors(25))
        assert_equal true, @adapter.enable(@feature, @time_gate, @flipper.time(45))

        assert_equal true, @adapter.clear(@feature)
        assert_includes @adapter.features, @feature.key
        assert_equal @adapter.get(@feature), {
          :boolean => nil,
          :groups => Set.new,
          :actors => Set.new,
          :percentage_of_actors => nil,
          :percentage_of_time => nil,
        }
      end

      def test_does_not_complain_clearing_a_feature_that_does_not_exist_in_adapter
        assert_equal true, @adapter.clear(@flipper[:stats])
      end
    end
<<<<<<< HEAD

    Flipper.register(:early_access) { |actor|
      actor.respond_to?(:early_access?) && actor.early_access?
    }
  end

  def teardown
    super
    Flipper.unregister_groups
  end

  def test_has_name_that_is_a_symbol
    refute_empty  @adapter.name
    assert_kind_of Symbol, @adapter.name
  end

  def test_has_included_the_flipper_adapter_module
    assert_includes  @adapter.class.ancestors, Flipper::Adapter
  end

  def test_knows_version
    assert_equal Flipper::Adapter::V1, @adapter.version
  end

  def test_returns_correct_default_values_for_gates_if_none_are_enabled
    expected = {
      :boolean => nil,
      :groups => Set.new,
      :actors => Set.new,
      :percentage_of_actors => nil,
      :percentage_of_time => nil,
    }
    assert_equal expected, @adapter.get(@feature)
  end

  def test_can_enable_disable_and_get_value_for_boolean_gate
    assert_equal true, @adapter.enable(@feature, @boolean_gate, @flipper.boolean)
    assert_equal 'true', @adapter.get(@feature)[:boolean]
    assert_equal true, @adapter.disable(@feature, @boolean_gate, @flipper.boolean(false))
    assert_equal nil, @adapter.get(@feature)[:boolean]
  end

  def test_fully_disables_all_enabled_things_when_boolean_gate_disabled
    actor_22 = @actor_class.new('22')
    assert_equal true, @adapter.enable(@feature, @boolean_gate, @flipper.boolean)
    assert_equal true, @adapter.enable(@feature, @group_gate, @flipper.group(:admins))
    assert_equal true, @adapter.enable(@feature, @actor_gate, @flipper.actor(actor_22))
    assert_equal true, @adapter.enable(@feature, @actors_gate, @flipper.actors(25))
    assert_equal true, @adapter.enable(@feature, @time_gate, @flipper.time(45))
    assert_equal true, @adapter.disable(@feature, @boolean_gate, @flipper.boolean(false))
    expected = {
      :boolean => nil,
      :groups => Set.new,
      :actors => Set.new,
      :percentage_of_actors => nil,
      :percentage_of_time => nil,
    }
    assert_equal expected, @adapter.get(@feature)
  end

  def test_can_enable_disable_get_value_for_group_gate
    assert_equal true, @adapter.enable(@feature, @group_gate, @flipper.group(:admins))
    assert_equal true, @adapter.enable(@feature, @group_gate, @flipper.group(:early_access))

    result = @adapter.get(@feature)
    assert_equal Set['admins', 'early_access'], result[:groups]

    assert_equal true, @adapter.disable(@feature, @group_gate, @flipper.group(:early_access))
    result = @adapter.get(@feature)
    assert_equal Set['admins'], result[:groups]

    assert_equal true, @adapter.disable(@feature, @group_gate, @flipper.group(:admins))
    result = @adapter.get(@feature)
    assert_equal Set.new, result[:groups]
  end

  def test_can_enable_disable_and_get_value_for_an_actor_gate
    actor_22 = @actor_class.new('22')
    actor_asdf = @actor_class.new('asdf')

    assert_equal true, @adapter.enable(@feature, @actor_gate, @flipper.actor(actor_22))
    assert_equal true, @adapter.enable(@feature, @actor_gate, @flipper.actor(actor_asdf))

    result = @adapter.get(@feature)
    assert_equal Set['22', 'asdf'], result[:actors]

    assert true, @adapter.disable(@feature, @actor_gate, @flipper.actor(actor_22))
    result = @adapter.get(@feature)
    assert_equal Set['asdf'], result[:actors]

    assert_equal true, @adapter.disable(@feature, @actor_gate, @flipper.actor(actor_asdf))
    result = @adapter.get(@feature)
    assert_equal Set.new, result[:actors]
  end

  def test_can_enable_disable_get_value_for_percentage_of_actors_gate
    assert_equal true, @adapter.enable(@feature, @actors_gate, @flipper.actors(15))
    result = @adapter.get(@feature)
    assert_equal '15', result[:percentage_of_actors]

    assert_equal true, @adapter.disable(@feature, @actors_gate, @flipper.actors(0))
    result = @adapter.get(@feature)
    assert_equal '0', result[:percentage_of_actors]
  end

  def test_can_enable_percentage_of_actors_gate_many_times_and_consistently_return_values
    (1..100).each do |percentage|
      assert_equal true, @adapter.enable(@feature, @actors_gate, @flipper.actors(percentage))
      result = @adapter.get(@feature)
      assert_equal percentage.to_s, result[:percentage_of_actors]
    end
  end

  def test_can_disable_percentage_of_actors_gate_many_times_and_consistently_return_values
    (1..100).each do |percentage|
      assert_equal true, @adapter.disable(@feature, @actors_gate, @flipper.actors(percentage))
      result = @adapter.get(@feature)
      assert_equal percentage.to_s, result[:percentage_of_actors]
    end
  end

  def test_can_enable_disable_and_get_value_for_percentage_of_time_gate
    assert_equal true, @adapter.enable(@feature, @time_gate, @flipper.time(10))
    result = @adapter.get(@feature)
    assert_equal '10', result[:percentage_of_time]

    assert_equal true, @adapter.disable(@feature, @time_gate, @flipper.time(0))
    result = @adapter.get(@feature)
    assert_equal '0', result[:percentage_of_time]
  end

  def test_can_enable_percentage_of_time_gate_many_times_and_consistently_return_values
    (1..100).each do |percentage|
      assert_equal true, @adapter.enable(@feature, @time_gate, @flipper.time(percentage))
      result = @adapter.get(@feature)
      assert_equal percentage.to_s, result[:percentage_of_time]
    end
  end

  def test_can_disable_percentage_of_time_gate_many_times_and_consistently_return_values
    (1..100).each do |percentage|
      assert_equal true, @adapter.disable(@feature, @time_gate, @flipper.time(percentage))
      result = @adapter.get(@feature)
      assert_equal percentage.to_s, result[:percentage_of_time]
    end
  end

  def test_converts_boolean_value_to_a_string
    assert_equal true, @adapter.enable(@feature, @boolean_gate, @flipper.boolean)
    result = @adapter.get(@feature)
    assert_equal 'true', result[:boolean]
  end

  def test_converts_the_actor_value_to_a_string
    assert_equal true, @adapter.enable(@feature, @actor_gate, @flipper.actor(@actor_class.new(22)))
    result = @adapter.get(@feature)
    assert_equal Set['22'], result[:actors]
  end

  def test_converts_group_value_to_a_string
    assert_equal  true, @adapter.enable(@feature, @group_gate, @flipper.group(:admins))
    result = @adapter.get(@feature)
    assert_equal Set['admins'], result[:groups]
  end

  def test_converts_percentage_of_time_integer_value_to_a_string
    assert_equal true, @adapter.enable(@feature, @time_gate, @flipper.time(10))
    result = @adapter.get(@feature)
    assert_equal '10', result[:percentage_of_time]
  end

  def test_converts_percentage_of_actors_integer_value_to_a_string
    assert_equal true, @adapter.enable(@feature, @actors_gate, @flipper.actors(10))
    result = @adapter.get(@feature)
    assert_equal '10', result[:percentage_of_actors]
  end

  def test_can_add_remove_and_list_known_features
    assert_equal Set.new, @adapter.features

    assert_equal true, @adapter.add(@flipper[:stats])
    assert_equal Set['stats'], @adapter.features

    assert_equal true, @adapter.add(@flipper[:search])
    assert_equal Set['stats', 'search'], @adapter.features

    assert_equal true, @adapter.remove(@flipper[:stats])
    assert_equal Set['search'], @adapter.features

    assert_equal true, @adapter.remove(@flipper[:search])
    assert_equal Set.new, @adapter.features
  end

  def test_clears_all_the_gate_values_for_the_feature_on_remove
    actor_22 = @actor_class.new('22')
    assert_equal true, @adapter.enable(@feature, @boolean_gate, @flipper.boolean)
    assert_equal true, @adapter.enable(@feature, @group_gate, @flipper.group(:admins))
    assert_equal true, @adapter.enable(@feature, @actor_gate, @flipper.actor(actor_22))
    assert_equal true, @adapter.enable(@feature, @actors_gate, @flipper.actors(25))
    assert_equal true, @adapter.enable(@feature, @time_gate, @flipper.time(45))

    assert_equal true, @adapter.remove(@feature)

    assert_equal @adapter.get(@feature), {
      :boolean => nil,
      :groups => Set.new,
      :actors => Set.new,
      :percentage_of_actors => nil,
      :percentage_of_time => nil,
    }
  end

  def test_can_clear_all_the_gate_values_for_a_feature
    actor_22 = @actor_class.new('22')
    @adapter.add(@feature)
    assert_includes @adapter.features, @feature.key

    assert_equal true, @adapter.enable(@feature, @boolean_gate, @flipper.boolean)
    assert_equal true, @adapter.enable(@feature, @group_gate, @flipper.group(:admins))
    assert_equal true, @adapter.enable(@feature, @actor_gate, @flipper.actor(actor_22))
    assert_equal true, @adapter.enable(@feature, @actors_gate, @flipper.actors(25))
    assert_equal true, @adapter.enable(@feature, @time_gate, @flipper.time(45))

    assert_equal true, @adapter.clear(@feature)
    assert_includes @adapter.features, @feature.key
    assert_equal @adapter.get(@feature), {
      :boolean => nil,
      :groups => Set.new,
      :actors => Set.new,
      :percentage_of_actors => nil,
      :percentage_of_time => nil,
    }
  end

  def test_does_not_complain_clearing_a_feature_that_does_not_exist_in_adapter
    assert_equal true, @adapter.clear(@flipper[:stats])
=======
>>>>>>> 093df21a
  end
end<|MERGE_RESOLUTION|>--- conflicted
+++ resolved
@@ -249,244 +249,5 @@
         assert_equal true, @adapter.clear(@flipper[:stats])
       end
     end
-<<<<<<< HEAD
-
-    Flipper.register(:early_access) { |actor|
-      actor.respond_to?(:early_access?) && actor.early_access?
-    }
-  end
-
-  def teardown
-    super
-    Flipper.unregister_groups
-  end
-
-  def test_has_name_that_is_a_symbol
-    refute_empty  @adapter.name
-    assert_kind_of Symbol, @adapter.name
-  end
-
-  def test_has_included_the_flipper_adapter_module
-    assert_includes  @adapter.class.ancestors, Flipper::Adapter
-  end
-
-  def test_knows_version
-    assert_equal Flipper::Adapter::V1, @adapter.version
-  end
-
-  def test_returns_correct_default_values_for_gates_if_none_are_enabled
-    expected = {
-      :boolean => nil,
-      :groups => Set.new,
-      :actors => Set.new,
-      :percentage_of_actors => nil,
-      :percentage_of_time => nil,
-    }
-    assert_equal expected, @adapter.get(@feature)
-  end
-
-  def test_can_enable_disable_and_get_value_for_boolean_gate
-    assert_equal true, @adapter.enable(@feature, @boolean_gate, @flipper.boolean)
-    assert_equal 'true', @adapter.get(@feature)[:boolean]
-    assert_equal true, @adapter.disable(@feature, @boolean_gate, @flipper.boolean(false))
-    assert_equal nil, @adapter.get(@feature)[:boolean]
-  end
-
-  def test_fully_disables_all_enabled_things_when_boolean_gate_disabled
-    actor_22 = @actor_class.new('22')
-    assert_equal true, @adapter.enable(@feature, @boolean_gate, @flipper.boolean)
-    assert_equal true, @adapter.enable(@feature, @group_gate, @flipper.group(:admins))
-    assert_equal true, @adapter.enable(@feature, @actor_gate, @flipper.actor(actor_22))
-    assert_equal true, @adapter.enable(@feature, @actors_gate, @flipper.actors(25))
-    assert_equal true, @adapter.enable(@feature, @time_gate, @flipper.time(45))
-    assert_equal true, @adapter.disable(@feature, @boolean_gate, @flipper.boolean(false))
-    expected = {
-      :boolean => nil,
-      :groups => Set.new,
-      :actors => Set.new,
-      :percentage_of_actors => nil,
-      :percentage_of_time => nil,
-    }
-    assert_equal expected, @adapter.get(@feature)
-  end
-
-  def test_can_enable_disable_get_value_for_group_gate
-    assert_equal true, @adapter.enable(@feature, @group_gate, @flipper.group(:admins))
-    assert_equal true, @adapter.enable(@feature, @group_gate, @flipper.group(:early_access))
-
-    result = @adapter.get(@feature)
-    assert_equal Set['admins', 'early_access'], result[:groups]
-
-    assert_equal true, @adapter.disable(@feature, @group_gate, @flipper.group(:early_access))
-    result = @adapter.get(@feature)
-    assert_equal Set['admins'], result[:groups]
-
-    assert_equal true, @adapter.disable(@feature, @group_gate, @flipper.group(:admins))
-    result = @adapter.get(@feature)
-    assert_equal Set.new, result[:groups]
-  end
-
-  def test_can_enable_disable_and_get_value_for_an_actor_gate
-    actor_22 = @actor_class.new('22')
-    actor_asdf = @actor_class.new('asdf')
-
-    assert_equal true, @adapter.enable(@feature, @actor_gate, @flipper.actor(actor_22))
-    assert_equal true, @adapter.enable(@feature, @actor_gate, @flipper.actor(actor_asdf))
-
-    result = @adapter.get(@feature)
-    assert_equal Set['22', 'asdf'], result[:actors]
-
-    assert true, @adapter.disable(@feature, @actor_gate, @flipper.actor(actor_22))
-    result = @adapter.get(@feature)
-    assert_equal Set['asdf'], result[:actors]
-
-    assert_equal true, @adapter.disable(@feature, @actor_gate, @flipper.actor(actor_asdf))
-    result = @adapter.get(@feature)
-    assert_equal Set.new, result[:actors]
-  end
-
-  def test_can_enable_disable_get_value_for_percentage_of_actors_gate
-    assert_equal true, @adapter.enable(@feature, @actors_gate, @flipper.actors(15))
-    result = @adapter.get(@feature)
-    assert_equal '15', result[:percentage_of_actors]
-
-    assert_equal true, @adapter.disable(@feature, @actors_gate, @flipper.actors(0))
-    result = @adapter.get(@feature)
-    assert_equal '0', result[:percentage_of_actors]
-  end
-
-  def test_can_enable_percentage_of_actors_gate_many_times_and_consistently_return_values
-    (1..100).each do |percentage|
-      assert_equal true, @adapter.enable(@feature, @actors_gate, @flipper.actors(percentage))
-      result = @adapter.get(@feature)
-      assert_equal percentage.to_s, result[:percentage_of_actors]
-    end
-  end
-
-  def test_can_disable_percentage_of_actors_gate_many_times_and_consistently_return_values
-    (1..100).each do |percentage|
-      assert_equal true, @adapter.disable(@feature, @actors_gate, @flipper.actors(percentage))
-      result = @adapter.get(@feature)
-      assert_equal percentage.to_s, result[:percentage_of_actors]
-    end
-  end
-
-  def test_can_enable_disable_and_get_value_for_percentage_of_time_gate
-    assert_equal true, @adapter.enable(@feature, @time_gate, @flipper.time(10))
-    result = @adapter.get(@feature)
-    assert_equal '10', result[:percentage_of_time]
-
-    assert_equal true, @adapter.disable(@feature, @time_gate, @flipper.time(0))
-    result = @adapter.get(@feature)
-    assert_equal '0', result[:percentage_of_time]
-  end
-
-  def test_can_enable_percentage_of_time_gate_many_times_and_consistently_return_values
-    (1..100).each do |percentage|
-      assert_equal true, @adapter.enable(@feature, @time_gate, @flipper.time(percentage))
-      result = @adapter.get(@feature)
-      assert_equal percentage.to_s, result[:percentage_of_time]
-    end
-  end
-
-  def test_can_disable_percentage_of_time_gate_many_times_and_consistently_return_values
-    (1..100).each do |percentage|
-      assert_equal true, @adapter.disable(@feature, @time_gate, @flipper.time(percentage))
-      result = @adapter.get(@feature)
-      assert_equal percentage.to_s, result[:percentage_of_time]
-    end
-  end
-
-  def test_converts_boolean_value_to_a_string
-    assert_equal true, @adapter.enable(@feature, @boolean_gate, @flipper.boolean)
-    result = @adapter.get(@feature)
-    assert_equal 'true', result[:boolean]
-  end
-
-  def test_converts_the_actor_value_to_a_string
-    assert_equal true, @adapter.enable(@feature, @actor_gate, @flipper.actor(@actor_class.new(22)))
-    result = @adapter.get(@feature)
-    assert_equal Set['22'], result[:actors]
-  end
-
-  def test_converts_group_value_to_a_string
-    assert_equal  true, @adapter.enable(@feature, @group_gate, @flipper.group(:admins))
-    result = @adapter.get(@feature)
-    assert_equal Set['admins'], result[:groups]
-  end
-
-  def test_converts_percentage_of_time_integer_value_to_a_string
-    assert_equal true, @adapter.enable(@feature, @time_gate, @flipper.time(10))
-    result = @adapter.get(@feature)
-    assert_equal '10', result[:percentage_of_time]
-  end
-
-  def test_converts_percentage_of_actors_integer_value_to_a_string
-    assert_equal true, @adapter.enable(@feature, @actors_gate, @flipper.actors(10))
-    result = @adapter.get(@feature)
-    assert_equal '10', result[:percentage_of_actors]
-  end
-
-  def test_can_add_remove_and_list_known_features
-    assert_equal Set.new, @adapter.features
-
-    assert_equal true, @adapter.add(@flipper[:stats])
-    assert_equal Set['stats'], @adapter.features
-
-    assert_equal true, @adapter.add(@flipper[:search])
-    assert_equal Set['stats', 'search'], @adapter.features
-
-    assert_equal true, @adapter.remove(@flipper[:stats])
-    assert_equal Set['search'], @adapter.features
-
-    assert_equal true, @adapter.remove(@flipper[:search])
-    assert_equal Set.new, @adapter.features
-  end
-
-  def test_clears_all_the_gate_values_for_the_feature_on_remove
-    actor_22 = @actor_class.new('22')
-    assert_equal true, @adapter.enable(@feature, @boolean_gate, @flipper.boolean)
-    assert_equal true, @adapter.enable(@feature, @group_gate, @flipper.group(:admins))
-    assert_equal true, @adapter.enable(@feature, @actor_gate, @flipper.actor(actor_22))
-    assert_equal true, @adapter.enable(@feature, @actors_gate, @flipper.actors(25))
-    assert_equal true, @adapter.enable(@feature, @time_gate, @flipper.time(45))
-
-    assert_equal true, @adapter.remove(@feature)
-
-    assert_equal @adapter.get(@feature), {
-      :boolean => nil,
-      :groups => Set.new,
-      :actors => Set.new,
-      :percentage_of_actors => nil,
-      :percentage_of_time => nil,
-    }
-  end
-
-  def test_can_clear_all_the_gate_values_for_a_feature
-    actor_22 = @actor_class.new('22')
-    @adapter.add(@feature)
-    assert_includes @adapter.features, @feature.key
-
-    assert_equal true, @adapter.enable(@feature, @boolean_gate, @flipper.boolean)
-    assert_equal true, @adapter.enable(@feature, @group_gate, @flipper.group(:admins))
-    assert_equal true, @adapter.enable(@feature, @actor_gate, @flipper.actor(actor_22))
-    assert_equal true, @adapter.enable(@feature, @actors_gate, @flipper.actors(25))
-    assert_equal true, @adapter.enable(@feature, @time_gate, @flipper.time(45))
-
-    assert_equal true, @adapter.clear(@feature)
-    assert_includes @adapter.features, @feature.key
-    assert_equal @adapter.get(@feature), {
-      :boolean => nil,
-      :groups => Set.new,
-      :actors => Set.new,
-      :percentage_of_actors => nil,
-      :percentage_of_time => nil,
-    }
-  end
-
-  def test_does_not_complain_clearing_a_feature_that_does_not_exist_in_adapter
-    assert_equal true, @adapter.clear(@flipper[:stats])
-=======
->>>>>>> 093df21a
   end
 end
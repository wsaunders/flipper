--- conflicted
+++ resolved
@@ -39,13 +39,6 @@
           def flipper_id
             @flipper_id ||= params['flipper_id']
           end
-<<<<<<< HEAD
-
-          def feature_names
-            @feature_names ||= flipper.storage.features
-          end
-=======
->>>>>>> 3a859321
         end
       end
     end

require 'flipper/api/action'
require 'flipper/api/v1/decorators/feature'

module Flipper
  module Api
    module V1
      module Actions
        class PercentageOfTimeGate < Api::Action
          route %r{api/v1/features/[^/]*/percentage_of_time/?\Z}

          def post
            if percentage < 0 || percentage > 100
              json_error_response(:percentage_invalid)
            end

            feature = flipper[feature_name]
            feature.enable_percentage_of_time(percentage)
            decorated_feature = Decorators::Feature.new(feature)
            json_response(decorated_feature.as_json, 200)
          end

          def delete
            feature = flipper[feature_name]

            if percentage >= 0
              feature.enable_percentage_of_time(percentage)
            else
              feature.disable_percentage_of_time
            end

            decorated_feature = Decorators::Feature.new(feature)
            json_response(decorated_feature.as_json, 200)
          end

          private

          def feature_name
            @feature_name ||= Rack::Utils.unescape(path_parts[-2])
          end

          def percentage
            @percentage ||= begin
              Integer(params['percentage'])
            rescue ArgumentError, TypeError
              -1
            end
          end
<<<<<<< HEAD

          def feature_names
            @feature_names ||= flipper.storage.features
          end
=======
>>>>>>> 3a859321
        end
      end
    end
  end
end<|MERGE_RESOLUTION|>--- conflicted
+++ resolved
@@ -45,13 +45,6 @@
               -1
             end
           end
-<<<<<<< HEAD
-
-          def feature_names
-            @feature_names ||= flipper.storage.features
-          end
-=======
->>>>>>> 3a859321
         end
       end
     end

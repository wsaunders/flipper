--- conflicted
+++ resolved
@@ -37,13 +37,6 @@
           def group_name
             @group_name ||= params['name']
           end
-<<<<<<< HEAD
-
-          def feature_names
-            @feature_names ||= flipper.storage.features
-          end
-=======
->>>>>>> 3a859321
         end
       end
     end

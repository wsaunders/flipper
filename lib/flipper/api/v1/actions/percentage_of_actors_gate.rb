require 'flipper/api/action'
require 'flipper/api/v1/decorators/feature'

module Flipper
  module Api
    module V1
      module Actions
        class PercentageOfActorsGate < Api::Action
          route %r{api/v1/features/[^/]*/percentage_of_actors/?\Z}

          def post
            if percentage < 0 || percentage > 100
              json_error_response(:percentage_invalid)
            end

            feature = flipper[feature_name]
            feature.enable_percentage_of_actors(percentage)
            decorated_feature = Decorators::Feature.new(feature)
            json_response(decorated_feature.as_json, 200)
          end

          def delete
            feature = flipper[feature_name]

            if percentage >= 0
              feature.enable_percentage_of_actors(percentage)
            else
              feature.disable_percentage_of_actors
            end
            decorated_feature = Decorators::Feature.new(feature)
            json_response(decorated_feature.as_json, 200)
          end

          private

          def feature_name
            @feature_name ||= Rack::Utils.unescape(path_parts[-2])
          end

          def percentage
            @percentage ||= begin
              Integer(params['percentage'])
            rescue ArgumentError, TypeError
              -1
            end
          end
<<<<<<< HEAD

            def feature_names
              @feature_names ||= flipper.storage.features
            end
          end
=======
>>>>>>> 3a859321
        end
      end
    end
  end
end<|MERGE_RESOLUTION|>--- conflicted
+++ resolved
@@ -44,14 +44,6 @@
               -1
             end
           end
-<<<<<<< HEAD
-
-            def feature_names
-              @feature_names ||= flipper.storage.features
-            end
-          end
-=======
->>>>>>> 3a859321
         end
       end
     end

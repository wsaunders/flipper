require 'flipper/errors'
require 'flipper/type'
require 'flipper/gate'
require 'flipper/gate_values'
require 'flipper/instrumenters/noop'

module Flipper
  class Feature
    # Private: The name of feature instrumentation events.
    InstrumentationName = "feature_operation.#{InstrumentationNamespace}"

    # Private: The name of gate instrumentation events.
    GateInstrumentationName = "gate_operation.#{InstrumentationNamespace}"

    # Public: The name of the feature.
    attr_reader :name

    # Internal: Name converted to value safe for adapter.
    attr_reader :key

    # Private: The adapter this feature should use.
    attr_reader :adapter

    # Private: What is being used to instrument all the things.
    attr_reader :instrumenter

    # Internal: Initializes a new feature instance.
    #
    # name - The Symbol or String name of the feature.
    # adapter - The adapter that will be used to store details about this feature.
    #
    # options - The Hash of options.
    #           :instrumenter - What to use to instrument all the things.
    #
    def initialize(name, adapter, options = {})
      @name = name
      @key = name.to_s
      @instrumenter = options.fetch(:instrumenter, Flipper::Instrumenters::Noop)
      @adapter = adapter
    end

    # Public: Enable this feature for something.
    #
    # Returns the result of Adapter#enable.
    def enable(thing = Types::Boolean.new(true))
      instrument(:enable, thing) { |payload|
        adapter.add self

        gate = gate_for(thing)
        payload[:gate_name] = gate.name

        adapter.enable self, gate, gate.wrap(thing)
      }
    end

    # Public: Disable this feature for something.
    #
    # Returns the result of Adapter#disable.
    def disable(thing = Types::Boolean.new(false))
      instrument(:disable, thing) { |payload|
        adapter.add self

        gate = gate_for(thing)
        payload[:gate_name] = gate.name

        if gate.is_a?(Gates::Boolean)
          adapter.clear self
        else
          adapter.disable self, gate, gate.wrap(thing)
        end
      }
    end

    # Public: Check if a feature is enabled for a thing.
    #
    # Returns true if enabled, false if not.
    def enabled?(thing = nil)
      instrument(:enabled?, thing) { |payload|
        values = gate_values

        open_gate = gates.detect { |gate|
          instrument_gate(gate, :open?, thing) { |gate_payload|
            gate.open?(thing, values[gate.key], feature_name: @name)
          }
        }

        if open_gate.nil?
          false
        else
          payload[:gate_name] = open_gate.name
          true
        end
      }
    end

    # Public: Enables a feature for an actor.
    #
    # actor - a Flipper::Types::Actor instance or an object that responds
    #         to flipper_id.
    #
    # Returns result of enable.
    def enable_actor(actor)
      enable Types::Actor.wrap(actor)
    end

    # Public: Enables a feature for a group.
    #
    # group - a Flipper::Types::Group instance or a String or Symbol name of a
    #         registered group.
    #
    # Returns result of enable.
    def enable_group(group)
      enable Flipper::Types::Group.wrap(group)
    end

    # Public: Enables a feature a percentage of time.
    #
    # percentage - a Flipper::Types::PercentageOfTime instance or an object that
    #              responds to to_i.
    #
    # Returns result of enable.
    def enable_percentage_of_time(percentage)
      enable Types::PercentageOfTime.wrap(percentage)
    end

    # Public: Enables a feature for a percentage of actors.
    #
    # percentage - a Flipper::Types::PercentageOfTime instance or an object that
    #              responds to to_i.
    #
    # Returns result of enable.
    def enable_percentage_of_actors(percentage)
      enable Types::PercentageOfActors.wrap(percentage)
    end

    # Public: Disables a feature for an actor.
    #
    # actor - a Flipper::Types::Actor instance or an object that responds
    #         to flipper_id.
    #
    # Returns result of disable.
    def disable_actor(actor)
      disable Types::Actor.wrap(actor)
    end

    # Public: Disables a feature for a group.
    #
    # group - a Flipper::Types::Group instance or a String or Symbol name of a
    #         registered group.
    #
    # Returns result of disable.
    def disable_group(group)
      disable Flipper::Types::Group.wrap(group)
    end

    # Public: Disables a feature a percentage of time.
    #
    # percentage - a Flipper::Types::PercentageOfTime instance or an object that
    #              responds to to_i.
    #
    # Returns result of disable.
    def disable_percentage_of_time
      disable Types::PercentageOfTime.new(0)
    end

    # Public: Disables a feature for a percentage of actors.
    #
    # percentage - a Flipper::Types::PercentageOfTime instance or an object that
    #              responds to to_i.
    #
    # Returns result of disable.
    def disable_percentage_of_actors
      disable Types::PercentageOfActors.new(0)
    end

    # Public: Returns state for feature (:on, :off, or :conditional).
    def state
      values = gate_values

      if boolean_gate.enabled?(values.boolean)
        :on
      elsif conditional_gates(values).any?
        :conditional
      else
        :off
      end
    end

    # Public: Is the feature fully enabled.
    def on?
      state == :on
    end

    # Public: Is the feature fully disabled.
    def off?
      state == :off
    end

    # Public: Is the feature conditionally enabled for a given actor, group,
    # percentage of actors or percentage of the time.
    def conditional?
      state == :conditional
    end

    # Public: Human readable description of the enabled-ness of the feature.
    def description
      values = gate_values
      conditional_gates = conditional_gates(values)

      if boolean_gate.enabled?(values.boolean) || !conditional_gates.any?
        boolean_gate.description(values.boolean).capitalize
      else
        fragments = conditional_gates.map { |gate|
          value = values[gate.key]
          gate.description(value)
        }

        "Enabled for #{fragments.join(', ')}"
      end
    end

    # Public: Returns the raw gate values stored by the adapter.
    def gate_values
      GateValues.new(adapter.get(self))
    end

    # Public: Returns the Set of Flipper::Types::Group instances enabled.
    def enabled_groups
      groups_value.map { |name| Flipper.group(name) }.to_set
    end
    alias_method :groups, :enabled_groups

    def disabled_groups
      Flipper.groups - enabled_groups
    end

    # Public: Returns the Set of group Symbol names enabled.
    def groups_value
      gate_values.groups
    end

    # Public: Returns the Set of actor flipper ids enabled.
    def actors_value
      gate_values.actors
    end

    # Public: Returns the adapter value for the boolean gate.
    def boolean_value
      gate_values.boolean
    end

    # Public: Returns the adapter value for the percentage of actors gate.
    def percentage_of_actors_value
      gate_values.percentage_of_actors
    end

    # Public: Returns the adapter value for the percentage of time gate.
    def percentage_of_time_value
      gate_values.percentage_of_time
    end

    # Public: Returns the string representation of the feature.
    def to_s
      @to_s ||= name.to_s
    end

    # Public: Identifier to be used in the url (a rails-ism).
    def to_param
      @to_param ||= name.to_s
    end

    # Public: Pretty string version for debugging.
    def inspect
      attributes = [
        "name=#{name.inspect}",
        "state=#{state.inspect}",
        "description=#{description.inspect}",
        "adapter=#{adapter.name.inspect}",
      ]
      "#<#{self.class.name}:#{object_id} #{attributes.join(', ')}>"
    end

    # Internal: Gates to check to see if feature is enabled/disabled
    #
    # Returns an array of gates
    def gates
      @gates ||= [
<<<<<<< HEAD
        Gates::Boolean.new(:instrumenter => @instrumenter),
        Gates::Group.new(:instrumenter => @instrumenter),
        Gates::Actor.new(:instrumenter => @instrumenter),
        Gates::PercentageOfActors.new(:instrumenter => @instrumenter),
        Gates::PercentageOfRandom.new(:instrumenter => @instrumenter),
=======
        Gates::Boolean.new(@name, :instrumenter => @instrumenter),
        Gates::Group.new(@name, :instrumenter => @instrumenter),
        Gates::Actor.new(@name, :instrumenter => @instrumenter),
        Gates::PercentageOfActors.new(@name, :instrumenter => @instrumenter),
        Gates::PercentageOfTime.new(@name, :instrumenter => @instrumenter),
>>>>>>> febec3d2
      ]
    end

    # Internal: Finds a gate by name.
    #
    # Returns a Flipper::Gate if found, nil if not.
    def gate(name)
      gates.detect { |gate| gate.name == name.to_sym }
    end

    # Internal: Find the gate that protects a thing.
    #
    # thing - The object for which you would like to find a gate
    #
    # Returns a Flipper::Gate.
    # Raises Flipper::GateNotFound if no gate found for thing
    def gate_for(thing)
      gates.detect { |gate| gate.protects?(thing) } ||
        raise(GateNotFound.new(thing))
    end

    # Private
    def boolean_gate
      @boolean_gate ||= gate(:boolean)
    end

    # Private
    def non_boolean_gates
      @non_boolean_gates ||= gates - [boolean_gate]
    end

    # Private
    def conditional_gates(gate_values)
      non_boolean_gates.select { |gate|
        value = gate_values[gate.key]
        gate.enabled?(value)
      }
    end

    # Private
    def instrument(operation, thing)
      payload = {
        :feature_name => name,
        :operation => operation,
        :thing => thing,
      }

      @instrumenter.instrument(InstrumentationName, payload) {
        payload[:result] = yield(payload) if block_given?
      }
    end

    def instrument_gate(gate, operation, thing)
      payload = {
        :feature_name => @name,
        :gate_name => gate.name,
        :operation => operation,
        :thing => thing,
      }

      @instrumenter.instrument(GateInstrumentationName, payload) {
        payload[:result] = yield(payload) if block_given?
      }
    end
  end
end<|MERGE_RESOLUTION|>--- conflicted
+++ resolved
@@ -285,19 +285,11 @@
     # Returns an array of gates
     def gates
       @gates ||= [
-<<<<<<< HEAD
         Gates::Boolean.new(:instrumenter => @instrumenter),
         Gates::Group.new(:instrumenter => @instrumenter),
         Gates::Actor.new(:instrumenter => @instrumenter),
         Gates::PercentageOfActors.new(:instrumenter => @instrumenter),
-        Gates::PercentageOfRandom.new(:instrumenter => @instrumenter),
-=======
-        Gates::Boolean.new(@name, :instrumenter => @instrumenter),
-        Gates::Group.new(@name, :instrumenter => @instrumenter),
-        Gates::Actor.new(@name, :instrumenter => @instrumenter),
-        Gates::PercentageOfActors.new(@name, :instrumenter => @instrumenter),
-        Gates::PercentageOfTime.new(@name, :instrumenter => @instrumenter),
->>>>>>> febec3d2
+        Gates::PercentageOfTime.new(:instrumenter => @instrumenter),
       ]
     end
 

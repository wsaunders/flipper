# Requires the following methods:
# * subject - The instance of the adapter
# rubocop:disable Metrics/BlockLength
RSpec.shared_examples_for 'a flipper adapter' do
  let(:actor_class) { Struct.new(:flipper_id) }

  let(:flipper) { Flipper.new(subject) }
  let(:feature) { flipper[:stats] }

  let(:boolean_gate) { feature.gate(:boolean) }
  let(:group_gate)   { feature.gate(:group) }
  let(:actor_gate)   { feature.gate(:actor) }
  let(:actors_gate)  { feature.gate(:percentage_of_actors) }
  let(:time_gate) { feature.gate(:percentage_of_time) }

  before do
    Flipper.register(:admins) do |actor|
      actor.respond_to?(:admin?) && actor.admin?
    end

    Flipper.register(:early_access) do |actor|
      actor.respond_to?(:early_access?) && actor.early_access?
    end
  end

  after do
    Flipper.unregister_groups
  end

  it 'has name that is a symbol' do
    expect(subject.name).not_to be_nil
    expect(subject.name).to be_instance_of(Symbol)
  end

  it 'has included the flipper adapter module' do
    expect(subject.class.ancestors).to include(Flipper::Adapter)
  end

<<<<<<< HEAD
  it "knows version" do
    expect(subject.version).to be(Flipper::Adapter::V1)
  end

  it "returns correct default values for the gates if none are enabled" do
    expect(subject.get(feature)).to eq({
      :boolean => nil,
      :groups => Set.new,
      :actors => Set.new,
      :percentage_of_actors => nil,
      :percentage_of_time => nil,
    })
=======
  it 'returns correct default values for the gates if none are enabled' do
    expect(subject.get(feature)).to eq(subject.default_config)
>>>>>>> 3a859321
  end

  it 'can enable, disable and get value for boolean gate' do
    expect(subject.enable(feature, boolean_gate, flipper.boolean)).to eq(true)

    result = subject.get(feature)
    expect(result[:boolean]).to eq('true')

    expect(subject.disable(feature, boolean_gate, flipper.boolean(false))).to eq(true)

    result = subject.get(feature)
    expect(result[:boolean]).to eq(nil)
  end

  it 'fully disables all enabled things when boolean gate disabled' do
    actor22 = actor_class.new('22')
    expect(subject.enable(feature, boolean_gate, flipper.boolean)).to eq(true)
    expect(subject.enable(feature, group_gate, flipper.group(:admins))).to eq(true)
    expect(subject.enable(feature, actor_gate, flipper.actor(actor22))).to eq(true)
    expect(subject.enable(feature, actors_gate, flipper.actors(25))).to eq(true)
    expect(subject.enable(feature, time_gate, flipper.time(45))).to eq(true)

    expect(subject.disable(feature, boolean_gate, flipper.boolean(false))).to eq(true)

    expect(subject.get(feature)).to eq(subject.default_config)
  end

  it 'can enable, disable and get value for group gate' do
    expect(subject.enable(feature, group_gate, flipper.group(:admins))).to eq(true)
    expect(subject.enable(feature, group_gate, flipper.group(:early_access))).to eq(true)

    result = subject.get(feature)
    expect(result[:groups]).to eq(Set['admins', 'early_access'])

    expect(subject.disable(feature, group_gate, flipper.group(:early_access))).to eq(true)
    result = subject.get(feature)
    expect(result[:groups]).to eq(Set['admins'])

    expect(subject.disable(feature, group_gate, flipper.group(:admins))).to eq(true)
    result = subject.get(feature)
    expect(result[:groups]).to eq(Set.new)
  end

  it 'can enable, disable and get value for actor gate' do
    actor22 = actor_class.new('22')
    actor_asdf = actor_class.new('asdf')

    expect(subject.enable(feature, actor_gate, flipper.actor(actor22))).to eq(true)
    expect(subject.enable(feature, actor_gate, flipper.actor(actor_asdf))).to eq(true)

    result = subject.get(feature)
    expect(result[:actors]).to eq(Set['22', 'asdf'])

    expect(subject.disable(feature, actor_gate, flipper.actor(actor22))).to eq(true)
    result = subject.get(feature)
    expect(result[:actors]).to eq(Set['asdf'])

    expect(subject.disable(feature, actor_gate, flipper.actor(actor_asdf))).to eq(true)
    result = subject.get(feature)
    expect(result[:actors]).to eq(Set.new)
  end

  it 'can enable, disable and get value for percentage of actors gate' do
    expect(subject.enable(feature, actors_gate, flipper.actors(15))).to eq(true)
    result = subject.get(feature)
    expect(result[:percentage_of_actors]).to eq('15')

    expect(subject.disable(feature, actors_gate, flipper.actors(0))).to eq(true)
    result = subject.get(feature)
    expect(result[:percentage_of_actors]).to eq('0')
  end

  it 'can enable percentage of actors gate many times and consistently return values' do
    (1..100).each do |percentage|
      expect(subject.enable(feature, actors_gate, flipper.actors(percentage))).to eq(true)
      result = subject.get(feature)
      expect(result[:percentage_of_actors]).to eq(percentage.to_s)
    end
  end

  it 'can disable percentage of actors gate many times and consistently return values' do
    (1..100).each do |percentage|
      expect(subject.disable(feature, actors_gate, flipper.actors(percentage))).to eq(true)
      result = subject.get(feature)
      expect(result[:percentage_of_actors]).to eq(percentage.to_s)
    end
  end

  it 'can enable, disable and get value for percentage of time gate' do
    expect(subject.enable(feature, time_gate, flipper.time(10))).to eq(true)
    result = subject.get(feature)
    expect(result[:percentage_of_time]).to eq('10')

    expect(subject.disable(feature, time_gate, flipper.time(0))).to eq(true)
    result = subject.get(feature)
    expect(result[:percentage_of_time]).to eq('0')
  end

  it 'can enable percentage of time gate many times and consistently return values' do
    (1..100).each do |percentage|
      expect(subject.enable(feature, time_gate, flipper.time(percentage))).to eq(true)
      result = subject.get(feature)
      expect(result[:percentage_of_time]).to eq(percentage.to_s)
    end
  end

  it 'can disable percentage of time gate many times and consistently return values' do
    (1..100).each do |percentage|
      expect(subject.disable(feature, time_gate, flipper.time(percentage))).to eq(true)
      result = subject.get(feature)
      expect(result[:percentage_of_time]).to eq(percentage.to_s)
    end
  end

  it 'converts boolean value to a string' do
    expect(subject.enable(feature, boolean_gate, flipper.boolean)).to eq(true)
    result = subject.get(feature)
    expect(result[:boolean]).to eq('true')
  end

  it 'converts the actor value to a string' do
    expect(subject.enable(feature, actor_gate, flipper.actor(actor_class.new(22)))).to eq(true)
    result = subject.get(feature)
    expect(result[:actors]).to eq(Set['22'])
  end

  it 'converts group value to a string' do
    expect(subject.enable(feature, group_gate, flipper.group(:admins))).to eq(true)
    result = subject.get(feature)
    expect(result[:groups]).to eq(Set['admins'])
  end

  it 'converts percentage of time integer value to a string' do
    expect(subject.enable(feature, time_gate, flipper.time(10))).to eq(true)
    result = subject.get(feature)
    expect(result[:percentage_of_time]).to eq('10')
  end

  it 'converts percentage of actors integer value to a string' do
    expect(subject.enable(feature, actors_gate, flipper.actors(10))).to eq(true)
    result = subject.get(feature)
    expect(result[:percentage_of_actors]).to eq('10')
  end

  it 'can add, remove and list known features' do
    expect(subject.features).to eq(Set.new)

    expect(subject.add(flipper[:stats])).to eq(true)
    expect(subject.features).to eq(Set['stats'])

    expect(subject.add(flipper[:search])).to eq(true)
    expect(subject.features).to eq(Set['stats', 'search'])

    expect(subject.remove(flipper[:stats])).to eq(true)
    expect(subject.features).to eq(Set['search'])

    expect(subject.remove(flipper[:search])).to eq(true)
    expect(subject.features).to eq(Set.new)
  end

  it 'clears all the gate values for the feature on remove' do
    actor22 = actor_class.new('22')
    expect(subject.enable(feature, boolean_gate, flipper.boolean)).to eq(true)
    expect(subject.enable(feature, group_gate, flipper.group(:admins))).to eq(true)
    expect(subject.enable(feature, actor_gate, flipper.actor(actor22))).to eq(true)
    expect(subject.enable(feature, actors_gate, flipper.actors(25))).to eq(true)
    expect(subject.enable(feature, time_gate, flipper.time(45))).to eq(true)

    expect(subject.remove(feature)).to eq(true)

    expect(subject.get(feature)).to eq(subject.default_config)
  end

  it 'can clear all the gate values for a feature' do
    actor22 = actor_class.new('22')
    subject.add(feature)
    expect(subject.features).to include(feature.key)

    expect(subject.enable(feature, boolean_gate, flipper.boolean)).to eq(true)
    expect(subject.enable(feature, group_gate, flipper.group(:admins))).to eq(true)
    expect(subject.enable(feature, actor_gate, flipper.actor(actor22))).to eq(true)
    expect(subject.enable(feature, actors_gate, flipper.actors(25))).to eq(true)
    expect(subject.enable(feature, time_gate, flipper.time(45))).to eq(true)

    expect(subject.clear(feature)).to eq(true)
    expect(subject.features).to include(feature.key)
    expect(subject.get(feature)).to eq(subject.default_config)
  end

  it 'does not complain clearing a feature that does not exist in adapter' do
    expect(subject.clear(flipper[:stats])).to eq(true)
  end
<<<<<<< HEAD
end

# Requires the following methods:
# * subject - The instance of the adapter
RSpec.shared_examples_for 'a v2 flipper adapter' do
  let(:actor_class) { Struct.new(:flipper_id) }

  let(:flipper) { Flipper.new(subject) }
  let(:feature) { flipper[:stats] }

  let(:boolean_gate) { feature.gate(:boolean) }
  let(:group_gate)   { feature.gate(:group) }
  let(:actor_gate)   { feature.gate(:actor) }
  let(:actors_gate)  { feature.gate(:percentage_of_actors) }
  let(:time_gate)  { feature.gate(:percentage_of_time) }

  before do
    Flipper.register(:admins) { |actor|
      actor.respond_to?(:admin?) && actor.admin?
    }

    Flipper.register(:early_access) { |actor|
      actor.respond_to?(:early_access?) && actor.early_access?
    }
  end

  after do
    Flipper.unregister_groups
  end

  it "has name that is a symbol" do
    expect(subject.name).to_not be_nil
    expect(subject.name).to be_instance_of(Symbol)
  end

  it "knows version" do
    expect(subject.version).to be(Flipper::Adapter::V2)
  end

  it "has included the flipper adapter module" do
    expect(subject.class.ancestors).to include(Flipper::Adapter)
  end

  it "returns nil when getting key that is not set" do
    expect(subject.get("foo")).to be(nil)
  end

  it "can set, get and delete a key" do
    subject.set("foo", "1")
    expect(subject.get("foo")).to eq("1")
    subject.del("foo")
    expect(subject.get("foo")).to be(nil)
  end

  it "can set already set keys" do
    subject.set("foo", "old")
    expect(subject.get("foo")).to eq("old")
    subject.set("foo", "new")
    expect(subject.get("foo")).to eq("new")
  end

  it "does not error when deleting a missing key" do
    expect(subject.get("foo")).to be(nil)
    subject.del("foo")
  end

  it "always sets value to string" do
    subject.set("foo", 22)
    expect(subject.get("foo")).to eq("22")
=======

  it 'can get multiple features' do
    expect(subject.add(flipper[:stats])).to eq(true)
    expect(subject.enable(flipper[:stats], boolean_gate, flipper.boolean)).to eq(true)

    expect(subject.add(flipper[:search])).to eq(true)

    result = subject.get_multi([flipper[:stats], flipper[:search], flipper[:other]])
    expect(result).to be_instance_of(Hash)

    stats, search, other = result.values
    expect(stats).to eq(subject.default_config.merge(boolean: 'true'))
    expect(search).to eq(subject.default_config)
    expect(other).to eq(subject.default_config)
>>>>>>> 3a859321
  end
end<|MERGE_RESOLUTION|>--- conflicted
+++ resolved
@@ -36,23 +36,12 @@
     expect(subject.class.ancestors).to include(Flipper::Adapter)
   end
 
-<<<<<<< HEAD
   it "knows version" do
     expect(subject.version).to be(Flipper::Adapter::V1)
   end
 
-  it "returns correct default values for the gates if none are enabled" do
-    expect(subject.get(feature)).to eq({
-      :boolean => nil,
-      :groups => Set.new,
-      :actors => Set.new,
-      :percentage_of_actors => nil,
-      :percentage_of_time => nil,
-    })
-=======
   it 'returns correct default values for the gates if none are enabled' do
     expect(subject.get(feature)).to eq(subject.default_config)
->>>>>>> 3a859321
   end
 
   it 'can enable, disable and get value for boolean gate' do
@@ -245,7 +234,21 @@
   it 'does not complain clearing a feature that does not exist in adapter' do
     expect(subject.clear(flipper[:stats])).to eq(true)
   end
-<<<<<<< HEAD
+
+  it 'can get multiple features' do
+    expect(subject.add(flipper[:stats])).to eq(true)
+    expect(subject.enable(flipper[:stats], boolean_gate, flipper.boolean)).to eq(true)
+
+    expect(subject.add(flipper[:search])).to eq(true)
+
+    result = subject.get_multi([flipper[:stats], flipper[:search], flipper[:other]])
+    expect(result).to be_instance_of(Hash)
+
+    stats, search, other = result.values
+    expect(stats).to eq(subject.default_config.merge(boolean: 'true'))
+    expect(search).to eq(subject.default_config)
+    expect(other).to eq(subject.default_config)
+  end
 end
 
 # Requires the following methods:
@@ -315,21 +318,5 @@
   it "always sets value to string" do
     subject.set("foo", 22)
     expect(subject.get("foo")).to eq("22")
-=======
-
-  it 'can get multiple features' do
-    expect(subject.add(flipper[:stats])).to eq(true)
-    expect(subject.enable(flipper[:stats], boolean_gate, flipper.boolean)).to eq(true)
-
-    expect(subject.add(flipper[:search])).to eq(true)
-
-    result = subject.get_multi([flipper[:stats], flipper[:search], flipper[:other]])
-    expect(result).to be_instance_of(Hash)
-
-    stats, search, other = result.values
-    expect(stats).to eq(subject.default_config.merge(boolean: 'true'))
-    expect(search).to eq(subject.default_config)
-    expect(other).to eq(subject.default_config)
->>>>>>> 3a859321
   end
 end
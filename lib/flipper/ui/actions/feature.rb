--- conflicted
+++ resolved
@@ -23,13 +23,8 @@
         def delete
           feature_name = Rack::Utils.unescape(request.path.split('/').last)
           feature = flipper[feature_name]
-<<<<<<< HEAD
           feature.remove
           redirect_to "/features"
-=======
-          flipper.adapter.remove(feature)
-          redirect_to '/features'
->>>>>>> 3a859321
         end
       end
     end

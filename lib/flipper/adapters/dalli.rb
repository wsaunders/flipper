require 'flipper'
require 'dalli'

module Flipper
  module Adapters
    # Public: Adapter that wraps another adapter with the ability to cache
    # adapter calls in Memcached using the Dalli gem.
    class Dalli
      include ::Flipper::Adapter

      Version = 'v1'.freeze
      Namespace = "flipper/#{Version}".freeze
      FeaturesKey = "#{Namespace}/features".freeze

      # Private
      def self.key_for(key)
        "#{Namespace}/feature/#{key}"
      end

      # Public: The name of the adapter.
      attr_reader :name

      # Internal
      attr_reader :cache

      # Internal: The adapter this adapter is wrapping.
      attr_reader :adapter

      def initialize(adapter, cache, ttl = 0)
        @adapter = adapter
        @name = :dalli
        @cache = cache
        @ttl = ttl
      end

      def features
        @cache.fetch(FeaturesKey, @ttl) do
          @adapter.features
        end
      end

      def add(feature)
        result = @adapter.add(feature)
        @cache.delete(FeaturesKey)
        result
      end

      def remove(feature)
        result = @adapter.remove(feature)
        @cache.delete(feature)
        @cache.delete(FeaturesKey)
        @cache.delete(key_for(feature.key))
        result
      end

      def clear(feature)
        result = @adapter.clear(feature)
        @cache.delete(key_for(feature.key))
        result
      end

      def get(feature)
        @cache.fetch(key_for(feature.key), @ttl) do
          @adapter.get(feature)
        end
      end

<<<<<<< HEAD
=======
      def get_multi(features)
        keys = features.map { |feature| key_for(feature.key) }
        result = @cache.get_multi(keys)
        uncached_features = features.reject { |feature| result[key_for(feature.key)] }

        if uncached_features.any?
          response = @adapter.get_multi(uncached_features)
          response.each do |key, value|
            @cache.set(key_for(key), value, @ttl)
            result[key] = value
          end
        end

        result
      end

      # Public
>>>>>>> 3a859321
      def enable(feature, gate, thing)
        result = @adapter.enable(feature, gate, thing)
        @cache.delete(key_for(feature.key))
        result
      end

      def disable(feature, gate, thing)
        result = @adapter.disable(feature, gate, thing)
        @cache.delete(key_for(feature.key))
        result
      end

      private

      def key_for(key)
        self.class.key_for(key)
      end
    end
  end
end<|MERGE_RESOLUTION|>--- conflicted
+++ resolved
@@ -65,8 +65,6 @@
         end
       end
 
-<<<<<<< HEAD
-=======
       def get_multi(features)
         keys = features.map { |feature| key_for(feature.key) }
         result = @cache.get_multi(keys)
@@ -84,7 +82,6 @@
       end
 
       # Public
->>>>>>> 3a859321
       def enable(feature, gate, thing)
         result = @adapter.enable(feature, gate, thing)
         @cache.delete(key_for(feature.key))

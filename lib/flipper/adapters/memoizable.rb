--- conflicted
+++ resolved
@@ -63,8 +63,6 @@
         end
       end
 
-<<<<<<< HEAD
-=======
       # Public
       def get_multi(features)
         if memoizing?
@@ -88,7 +86,6 @@
       end
 
       # Public
->>>>>>> 3a859321
       def enable(feature, gate, thing)
         result = @adapter.enable(feature, gate, thing)
         expire_feature(feature)

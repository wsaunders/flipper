require 'set'
require 'flipper'
require 'mongo'

module Flipper
  module Adapters
    class Mongo
      include ::Flipper::Adapter

      # Private: The key that stores the set of known features.
      FeaturesKey = :flipper_features

      # Public: The name of the adapter.
      attr_reader :name

      def initialize(collection)
        @collection = collection
        @name = :mongo
      end

      def features
        find(FeaturesKey).fetch('features') { Set.new }.to_set
      end

      def add(feature)
        update FeaturesKey, '$addToSet' => { 'features' => feature.key }
        true
      end

      def remove(feature)
        update FeaturesKey, '$pull' => { 'features' => feature.key }
        clear feature
        true
      end

      def clear(feature)
        delete feature.key
        true
      end

      def get(feature)
        doc = find(feature.key)
        result_for_feature(feature, doc)
      end

      def get_multi(features)
        docs = find_many(features.map(&:key))
        result = {}
        features.each do |feature|
          result[feature.key] = result_for_feature(feature, docs[feature.key])
        end
        result
      end

      def enable(feature, gate, thing)
        case gate.data_type
        when :boolean, :integer
          update feature.key, '$set' => {
            gate.key.to_s => thing.value.to_s,
          }
        when :set
          update feature.key, '$addToSet' => {
            gate.key.to_s => thing.value.to_s,
          }
        else
          unsupported_data_type gate.data_type
        end

        true
      end

      def disable(feature, gate, thing)
        case gate.data_type
        when :boolean
          delete feature.key
        when :integer
          update feature.key, '$set' => { gate.key.to_s => thing.value.to_s }
        when :set
          update feature.key, '$pull' => { gate.key.to_s => thing.value.to_s }
        else
          unsupported_data_type gate.data_type
        end

        true
      end

      private

      def unsupported_data_type(data_type)
        raise "#{data_type} is not supported by this adapter"
      end

      def find(key)
        @collection.find(_id: key.to_s).limit(1).first || {}
      end

      def find_many(keys)
        docs = @collection.find(_id: { '$in' => keys }).to_a
        result = Hash.new { |hash, key| hash[key] = {} }
        docs.each do |doc|
          result[doc['_id']] = doc
        end
        result
      end

      def update(key, updates)
        options = { upsert: true }
        @collection.find(_id: key.to_s).update_one(updates, options)
      end

      def delete(key)
        @collection.find(_id: key.to_s).delete_one
      end

<<<<<<< HEAD
      def criteria(key)
        {:_id => key.to_s}
=======
      def result_for_feature(feature, doc)
        result = {}
        feature.gates.each do |gate|
          result[gate.key] =
            case gate.data_type
            when :boolean, :integer
              doc[gate.key.to_s]
            when :set
              doc.fetch(gate.key.to_s) { Set.new }.to_set
            else
              unsupported_data_type gate.data_type
            end
        end
        result
>>>>>>> 3a859321
      end
    end
  end
end<|MERGE_RESOLUTION|>--- conflicted
+++ resolved
@@ -112,10 +112,6 @@
         @collection.find(_id: key.to_s).delete_one
       end
 
-<<<<<<< HEAD
-      def criteria(key)
-        {:_id => key.to_s}
-=======
       def result_for_feature(feature, doc)
         result = {}
         feature.gates.each do |gate|
@@ -130,7 +126,6 @@
             end
         end
         result
->>>>>>> 3a859321
       end
     end
   end

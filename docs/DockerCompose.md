# Docker Compose for contributors

This gem includes different adapters which require specific tools instaled
on local machine. With docker this could be achieved inside container and
new contributor could start working on code with a minumum efforts.

## Steps:

1. Install Docker Compose https://docs.docker.com/compose/install
<<<<<<< HEAD
1. Build the app container `docker-compose build`
1. Install gems `docker-compose run --rm app bundle install`
1. Run specs `docker-compose run --rm app bundle exec rspec`
1. Run tests `docker-compose run --rm app bundle exec rake test`
1. Optional: log in to container an using a bash for running specs
=======
2. Install gems `docker-compose run --rm app bundle install`
3. Run specs `docker-compose run --rm app bundle exec rspec`
4. Clear and check files with Rubocop `docker-compose run --rm  app bundle exec rubocop -D`
5. Optional: log in to container an using a bash for running specs
>>>>>>> b268be1c
```sh
docker-compose run --rm app bash
bundle exec rspec
```<|MERGE_RESOLUTION|>--- conflicted
+++ resolved
@@ -7,18 +7,12 @@
 ## Steps:
 
 1. Install Docker Compose https://docs.docker.com/compose/install
-<<<<<<< HEAD
 1. Build the app container `docker-compose build`
 1. Install gems `docker-compose run --rm app bundle install`
 1. Run specs `docker-compose run --rm app bundle exec rspec`
 1. Run tests `docker-compose run --rm app bundle exec rake test`
+1. Clear and check files with Rubocop `docker-compose run --rm  app bundle exec rubocop -D`
 1. Optional: log in to container an using a bash for running specs
-=======
-2. Install gems `docker-compose run --rm app bundle install`
-3. Run specs `docker-compose run --rm app bundle exec rspec`
-4. Clear and check files with Rubocop `docker-compose run --rm  app bundle exec rubocop -D`
-5. Optional: log in to container an using a bash for running specs
->>>>>>> b268be1c
 ```sh
 docker-compose run --rm app bash
 bundle exec rspec

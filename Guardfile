# A sample Guardfile
# More info at https://github.com/guard/guard#readme

guard 'bundler' do
  watch('Gemfile')
  watch(/^.+\.gemspec/)
end

rspec_options = {
  all_after_pass: false,
  all_on_start: false,
  failed_mode: :keep,
  cmd: 'bundle exec rspec',
}
guard 'rspec', rspec_options do
<<<<<<< HEAD
  watch(%r{^spec/.+_spec\.rb$})
  watch(%r{^lib/(.*/)?([^/]+)\.rb$}) { |m| "spec/#{m[1]}#{m[2]}_spec.rb" }
  watch(%r{shared_adapter_specs}) {
    Dir.glob("spec/flipper/adapters/*_spec.rb") +
      Dir.glob("spec/flipper/adapters/v2/*_spec.rb")
  }
  watch('spec/helper.rb') { "spec" }
=======
  watch(%r{^spec/.+_spec\.rb$}) { 'spec' }
  watch(%r{^lib/(.+)\.rb$}) { 'spec' }
  watch(/shared_adapter_specs\.rb$/) { 'spec' }
  watch('spec/helper.rb') { 'spec' }
>>>>>>> 3a859321
end

minitest_options = {
  :all_after_pass => false,
  :all_on_start   => false,
  :failed_mode    => :keep,
  :test_folders => ["test"],
}
guard :minitest, minitest_options do
  watch(%r{^test/(.*)\/?(.*)_test\.rb$})
  watch(%r{^lib/(.*/)?([^/]+)\.rb$}) { |m| "test/#{m[1]}#{m[2]}_test.rb" }
  watch(%r{^test/test_helper\.rb$}) { "test" }
  watch("lib/flipper/test/shared_adapter_test.rb") {
    Dir.glob("test/adapters/*_test.rb")
  }
  watch("lib/flipper/test/v2_shared_adapter_test.rb") {
    Dir.glob("test/adapters/v2/*_test.rb")
  }
end

coffee_options = {
  input: 'lib/flipper/ui/assets/javascripts',
  output: 'lib/flipper/ui/public/js',
  all_on_start: false,
}
guard 'coffeescript', coffee_options

sass_options = {
  input: 'lib/flipper/ui/assets/stylesheets',
  output: 'lib/flipper/ui/public/css',
}
guard 'sass', sass_options<|MERGE_RESOLUTION|>--- conflicted
+++ resolved
@@ -13,7 +13,6 @@
   cmd: 'bundle exec rspec',
 }
 guard 'rspec', rspec_options do
-<<<<<<< HEAD
   watch(%r{^spec/.+_spec\.rb$})
   watch(%r{^lib/(.*/)?([^/]+)\.rb$}) { |m| "spec/#{m[1]}#{m[2]}_spec.rb" }
   watch(%r{shared_adapter_specs}) {
@@ -21,12 +20,6 @@
       Dir.glob("spec/flipper/adapters/v2/*_spec.rb")
   }
   watch('spec/helper.rb') { "spec" }
-=======
-  watch(%r{^spec/.+_spec\.rb$}) { 'spec' }
-  watch(%r{^lib/(.+)\.rb$}) { 'spec' }
-  watch(/shared_adapter_specs\.rb$/) { 'spec' }
-  watch('spec/helper.rb') { 'spec' }
->>>>>>> 3a859321
 end
 
 minitest_options = {

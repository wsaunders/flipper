--- conflicted
+++ resolved
@@ -41,7 +41,6 @@
   t.pattern = 'test/**/*_test.rb'
 end
 
-<<<<<<< HEAD
 task :migration_generator do
    system("bundle exec ruby test/generators/flipper/active_record_generator_test.rb ")
 end
@@ -50,12 +49,4 @@
    system("bundle exec ruby test/generators/flipper/active_record_v2_generator_test.rb ")
 end
 
-task :default => [:spec, :test, :migration_generator, :migration_v2_generator]
-=======
-Rake::TestTask.new(:shared_test) do |t|
-  t.libs = %w(lib test)
-  t.pattern = 'lib/flipper/shared/test/**_test.rb'
-end
-
-task default: [:spec, :test, :shared_test]
->>>>>>> 3a859321
+task :default => [:spec, :test, :migration_generator, :migration_v2_generator]
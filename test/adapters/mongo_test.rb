require 'test_helper'
require 'flipper/adapters/mongo'

class MongoTest < MiniTest::Test
  prepend Flipper::Test::SharedAdapterTests

  def setup
    host = '127.0.0.1'
    port = '27017'
<<<<<<< HEAD
    collection = Mongo::Client.new(["#{host}:#{port}"], server_selection_timeout: 1, database: 'testing', logger: Logger.new("/dev/null"))['testing']
=======
    logger = Logger.new("/dev/null")
    collection = Mongo::Client.new(["#{host}:#{port}"], server_selection_timeout: 1, database: 'testing', logger: logger)['testing']
>>>>>>> 093df21a
    begin
      collection.drop
      collection.create
    rescue Mongo::Error::OperationFailure
    end
    @adapter = Flipper::Adapters::Mongo.new(collection)
  end
end<|MERGE_RESOLUTION|>--- conflicted
+++ resolved
@@ -7,12 +7,12 @@
   def setup
     host = '127.0.0.1'
     port = '27017'
-<<<<<<< HEAD
-    collection = Mongo::Client.new(["#{host}:#{port}"], server_selection_timeout: 1, database: 'testing', logger: Logger.new("/dev/null"))['testing']
-=======
-    logger = Logger.new("/dev/null")
-    collection = Mongo::Client.new(["#{host}:#{port}"], server_selection_timeout: 1, database: 'testing', logger: logger)['testing']
->>>>>>> 093df21a
+    collection = Mongo::Client.new(
+      ["#{host}:#{port}"],
+      server_selection_timeout: 1,
+      database: 'testing',
+      logger: Logger.new("/dev/null")
+    )['testing']
     begin
       collection.drop
       collection.create
